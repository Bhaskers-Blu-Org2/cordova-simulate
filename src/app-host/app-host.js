// Copyright (c) Microsoft Corporation. All rights reserved.
/* global io:false */
var livereload = require('./live-reload-client');
var Messages = require('messages');
var telemetry = require('telemetry-helper');

var cordova;
var socket = io();
var nextExecCacheIndex = 0;
var execCache = {};
var pluginHandlers = {};

function clobber(clobbers, scope, clobberToPluginMap, pluginId) {
    Object.keys(clobbers).forEach(function (key) {
        if (clobberToPluginMap && pluginId) {
            clobberToPluginMap[key] = pluginId;
        }

        if (clobbers[key] && typeof clobbers[key] === 'object') {
            scope[key] = scope[key] || {};
            clobber(clobbers[key], scope[key]);
        } else {
            scope[key] = clobbers[key];
        }
    });
}

// Details of each plugin that has app-host code is injected when this file is served.
var plugins = {
    /** PLUGINS **/
};

var pluginHandlersDefinitions = {
    /** PLUGIN-HANDLERS **/
};

var pluginClobberDefinitions = {
    /** PLUGIN-CLOBBERS **/
};

var pluginMessages = {};

function applyPlugins(plugins, clobberScope, clobberToPluginMap) {
    Object.keys(plugins).forEach(function (pluginId) {
        var plugin = plugins[pluginId];
        if (plugin) {
            if (typeof plugin === 'function') {
                pluginMessages[pluginId] = pluginMessages[pluginId] || new Messages(pluginId, socket);
                plugin = plugin(pluginMessages[pluginId], exec);
                plugins[pluginId] = plugin;
            }
            if (clobberScope) {
                clobber(plugin, clobberScope, clobberToPluginMap, pluginId);
            }
        }
    });
}

function setCordova(originalCordova) {
    var channel,
        platform,
        platformBootstrap;

    if (cordova) {
        return;
    }

    cordova = originalCordova;

    cordova.define.remove('cordova/exec');
    cordova.define('cordova/exec', function (require, exports, module) {
        module.exports = exec;
    });

    platform = cordova.require('cordova/platform');
    platformBootstrap = platform.bootstrap;
    platform.bootstrap = function () {
    };

    // default Windows bootstrap function tries to load WinJS which is not
    // available and not required in simulation mode so we override bootstrap
    if (cordova.platformId === 'windows') {
        platformBootstrap = function () {
            cordova.require('cordova/modulemapper')
                .clobbers('cordova/exec/proxy', 'cordova.commandProxy');

        };
    }

    channel = cordova.require('cordova/channel');

    // define our own channel to delay the initialization until sim-host tells
    // us everything's ready (fired in 'start' event handler).
    channel.createSticky('onCordovaSimulateReady');
    channel.waitForInitialization('onCordovaSimulateReady');

    // firing of onNativeReady is delayed until SIM_HOST tells us it's ready
    socket.once('init', function () {
        // sim-host is ready, register exec handlers, fire onNativeReady and send
        // the list of plugins
        socket.on('exec-success', function (data) {
            var execCacheInfo = execCache[data.index];
            if (execCacheInfo && typeof execCacheInfo.success === 'function') {
                execCacheInfo.success(data.result);
            }
        });

<<<<<<< HEAD
        socket.on('exec-failure', function (data) {
            var execCacheInfo = execCache[data.index];
            if (execCacheInfo && typeof execCacheInfo.fail === 'function') {
                execCacheInfo.fail(data.error);
            }
        });

        socket.on('start-live-reload', function () {
            livereload.start(socket);
        });
=======
socket.on('exec-success', function (data) {
    var execCacheInfo = execCache[data.index];
    if (execCacheInfo.success) {
        execCacheInfo.success(data.result);
    }
});

socket.on('exec-failure', function (data) {
    var execCacheInfo = execCache[data.index];
    if (execCacheInfo.fail) {
        execCacheInfo.fail(data.error);
    }
});
>>>>>>> 1b78e440

        socket.on('init-telemetry', function (data) {
            telemetry.init(socket);
        });

<<<<<<< HEAD
        socket.on('init-xhr-proxy', function (data) {
            require('xhr-proxy').init(); 
        });

        socket.on('init-touch-events', function (data) {
            require('./touch-events').init();
        });

        if (cordova.platformId !== 'browser') {
            channel.onPluginsReady.subscribe(function () {
                var pluginList = cordova.require('cordova/plugin_list').metadata;
                socket.emit('app-plugin-list', pluginList);
            });
        } else {
            socket.emit('app-plugin-list', {});
        }

        applyPlugins(plugins);
        applyPlugins(pluginHandlersDefinitions, pluginHandlers, serviceToPluginMap);
        applyPlugins(pluginClobberDefinitions, window);

        platformBootstrap();

        switch (cordova.platformId) {
            // these platform fire onNativeReady in their bootstrap
            case 'ios':
            case 'browser':
            case 'blackberry10':
            case 'firefoxos':
            case 'ubuntu':
            case 'webos':
                break;
            // windows has an overriden bootstrap which does not fire
            // onNativeReady
            case 'windows':
            /* falls through */
            default:
                channel.onNativeReady.fire();
                break;
        }

    });
=======
socket.on('init-telemetry', function () {
    telemetry.init(socket);
});

socket.on('init-xhr-proxy', function () {
    require('xhr-proxy').init();
});

socket.on('init-touch-events', function () {
    require('./touch-events').init();
});
>>>>>>> 1b78e440

    socket.once('start', function () {
        // all set, fire onCordovaSimulate ready (which up to this point was
        // delaying onDeviceReady).
        channel.onCordovaSimulateReady.fire();
        // an init after start means reload. it is only sent if sim-host was
        // reloaded
        socket.once('init', function () {
            window.location.reload(true);
        });
    });

    // register app-host
    socket.emit('register-app-host');

}

function getCordova() {
    return cordova;
}

function exec(success, fail, service, action, args) {
    // If we have a local handler, call that. Otherwise pass it to the simulation host.
    var handler = pluginHandlers[service] && pluginHandlers[service][action];
    if (handler) {
        telemetry.sendClientTelemetry('exec', { handled: 'app-host', service: service, action: action });

        // Ensure local handlers are executed asynchronously.
        setTimeout(function () {
            handler(success, fail, args);
        }, 0);
    } else {
        var execIndex = nextExecCacheIndex++;
        execCache[execIndex] = { index: execIndex, success: success, fail: fail };
        socket.emit('exec', { index: execIndex, service: service, action: action, args: args, hasSuccess: !!success, hasFail: !!fail });
    }
}

// have this stub function always, some platforms require it
exec.init = function () {
};

// Setup for cordova patching
Object.defineProperty(window, 'cordova', {
    set: setCordova,
    get: getCordova
});
<<<<<<< HEAD
=======

function clobber(clobbers, scope, clobberToPluginMap, pluginId) {
    Object.keys(clobbers).forEach(function (key) {
        if (clobberToPluginMap && pluginId) {
            clobberToPluginMap[key] = pluginId;
        }

        if (clobbers[key] && typeof clobbers[key] === 'object') {
            scope[key] = scope[key] || {};
            clobber(clobbers[key], scope[key]);
        } else {
            scope[key] = clobbers[key];
        }
    });
}

// Details of each plugin that has app-host code is injected when this file is served.
var plugins = {
    /** PLUGINS **/
};

var pluginHandlersDefinitions = {
    /** PLUGIN-HANDLERS **/
};

var pluginClobberDefinitions = {
    /** PLUGIN-CLOBBERS **/
};

var pluginMessages = {};
var serviceToPluginMap = {};
applyPlugins(plugins);
applyPlugins(pluginHandlersDefinitions, pluginHandlers, serviceToPluginMap);
applyPlugins(pluginClobberDefinitions, window);
telemetry.registerPluginServices(serviceToPluginMap);

function applyPlugins(plugins, clobberScope, clobberToPluginMap) {
    Object.keys(plugins).forEach(function (pluginId) {
        var plugin = plugins[pluginId];
        if (plugin) {
            if (typeof plugin === 'function') {
                pluginMessages[pluginId] = pluginMessages[pluginId] || new Messages(pluginId, socket);
                plugin = plugin(pluginMessages[pluginId], exec);
                plugins[pluginId] = plugin;
            }
            if (clobberScope) {
                clobber(plugin, clobberScope, clobberToPluginMap, pluginId);
            }
        }
    });
}
>>>>>>> 1b78e440
<|MERGE_RESOLUTION|>--- conflicted
+++ resolved
@@ -7,8 +7,24 @@
 var cordova;
 var socket = io();
 var nextExecCacheIndex = 0;
+
+// Details of each plugin that has app-host code is injected when this file is served.
+var plugins = {
+    /** PLUGINS **/
+};
+
+var pluginHandlersDefinitions = {
+    /** PLUGIN-HANDLERS **/
+};
+
+var pluginClobberDefinitions = {
+    /** PLUGIN-CLOBBERS **/
+};
+
 var execCache = {};
+var pluginMessages = {};
 var pluginHandlers = {};
+var serviceToPluginMap = {};
 
 function clobber(clobbers, scope, clobberToPluginMap, pluginId) {
     Object.keys(clobbers).forEach(function (key) {
@@ -24,21 +40,6 @@
         }
     });
 }
-
-// Details of each plugin that has app-host code is injected when this file is served.
-var plugins = {
-    /** PLUGINS **/
-};
-
-var pluginHandlersDefinitions = {
-    /** PLUGIN-HANDLERS **/
-};
-
-var pluginClobberDefinitions = {
-    /** PLUGIN-CLOBBERS **/
-};
-
-var pluginMessages = {};
 
 function applyPlugins(plugins, clobberScope, clobberToPluginMap) {
     Object.keys(plugins).forEach(function (pluginId) {
@@ -105,7 +106,6 @@
             }
         });
 
-<<<<<<< HEAD
         socket.on('exec-failure', function (data) {
             var execCacheInfo = execCache[data.index];
             if (execCacheInfo && typeof execCacheInfo.fail === 'function') {
@@ -116,32 +116,16 @@
         socket.on('start-live-reload', function () {
             livereload.start(socket);
         });
-=======
-socket.on('exec-success', function (data) {
-    var execCacheInfo = execCache[data.index];
-    if (execCacheInfo.success) {
-        execCacheInfo.success(data.result);
-    }
-});
-
-socket.on('exec-failure', function (data) {
-    var execCacheInfo = execCache[data.index];
-    if (execCacheInfo.fail) {
-        execCacheInfo.fail(data.error);
-    }
-});
->>>>>>> 1b78e440
-
-        socket.on('init-telemetry', function (data) {
+
+        socket.on('init-telemetry', function () {
             telemetry.init(socket);
         });
 
-<<<<<<< HEAD
-        socket.on('init-xhr-proxy', function (data) {
+        socket.on('init-xhr-proxy', function () {
             require('xhr-proxy').init(); 
         });
 
-        socket.on('init-touch-events', function (data) {
+        socket.on('init-touch-events', function () {
             require('./touch-events').init();
         });
 
@@ -157,6 +141,8 @@
         applyPlugins(plugins);
         applyPlugins(pluginHandlersDefinitions, pluginHandlers, serviceToPluginMap);
         applyPlugins(pluginClobberDefinitions, window);
+
+        telemetry.registerPluginServices(serviceToPluginMap);
 
         platformBootstrap();
 
@@ -179,19 +165,6 @@
         }
 
     });
-=======
-socket.on('init-telemetry', function () {
-    telemetry.init(socket);
-});
-
-socket.on('init-xhr-proxy', function () {
-    require('xhr-proxy').init();
-});
-
-socket.on('init-touch-events', function () {
-    require('./touch-events').init();
-});
->>>>>>> 1b78e440
 
     socket.once('start', function () {
         // all set, fire onCordovaSimulate ready (which up to this point was
@@ -206,7 +179,6 @@
 
     // register app-host
     socket.emit('register-app-host');
-
 }
 
 function getCordova() {
@@ -239,57 +211,3 @@
     set: setCordova,
     get: getCordova
 });
-<<<<<<< HEAD
-=======
-
-function clobber(clobbers, scope, clobberToPluginMap, pluginId) {
-    Object.keys(clobbers).forEach(function (key) {
-        if (clobberToPluginMap && pluginId) {
-            clobberToPluginMap[key] = pluginId;
-        }
-
-        if (clobbers[key] && typeof clobbers[key] === 'object') {
-            scope[key] = scope[key] || {};
-            clobber(clobbers[key], scope[key]);
-        } else {
-            scope[key] = clobbers[key];
-        }
-    });
-}
-
-// Details of each plugin that has app-host code is injected when this file is served.
-var plugins = {
-    /** PLUGINS **/
-};
-
-var pluginHandlersDefinitions = {
-    /** PLUGIN-HANDLERS **/
-};
-
-var pluginClobberDefinitions = {
-    /** PLUGIN-CLOBBERS **/
-};
-
-var pluginMessages = {};
-var serviceToPluginMap = {};
-applyPlugins(plugins);
-applyPlugins(pluginHandlersDefinitions, pluginHandlers, serviceToPluginMap);
-applyPlugins(pluginClobberDefinitions, window);
-telemetry.registerPluginServices(serviceToPluginMap);
-
-function applyPlugins(plugins, clobberScope, clobberToPluginMap) {
-    Object.keys(plugins).forEach(function (pluginId) {
-        var plugin = plugins[pluginId];
-        if (plugin) {
-            if (typeof plugin === 'function') {
-                pluginMessages[pluginId] = pluginMessages[pluginId] || new Messages(pluginId, socket);
-                plugin = plugin(pluginMessages[pluginId], exec);
-                plugins[pluginId] = plugin;
-            }
-            if (clobberScope) {
-                clobber(plugin, clobberScope, clobberToPluginMap, pluginId);
-            }
-        }
-    });
-}
->>>>>>> 1b78e440
