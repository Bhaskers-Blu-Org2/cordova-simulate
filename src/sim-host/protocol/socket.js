--- conflicted
+++ resolved
@@ -8,104 +8,63 @@
 var socket;
 var serviceToPluginMap;
 
-function getSuccess(index) {
-    return function (result) {
-        console.log('Success callback for index: ' + index + '; result: ' + result);
-        var data = { index: index, result: result };
-        socket.emit('exec-success', data);
-    };
-}
+    function getSuccess(index) {
+        return function (result) {
+            console.log('Success callback for index: ' + index + '; result: ' + result);
+            var data = { index: index, result: result };
+            socket.emit('exec-success', data);
+        };
+    }
 
-function getFailure(index) {
-    return function (error) {
-        console.log('Failure callback for index: ' + index + '; error: ' + error);
-        var data = { index: index, error: error };
-        socket.emit('exec-failure', data);
-    };
-}
+    function getFailure(index) {
+        return function (error) {
+            console.log('Failure callback for index: ' + index + '; error: ' + error);
+            var data = { index: index, error: error };
+            socket.emit('exec-failure', data);
+        };
+    }
 
-function registerSimHost() {
-    socket.emit('register-simulation-host');
-}
+    function registerSimHost() {
+        socket.emit('register-simulation-host');
+    }
 
-Object.defineProperty(module.exports, 'socket', {
-    get: function () {
-        return socket; // Will be undefined if called before initialize().
-    }
-});
-module.exports.initialize = function (pluginHandlers, services) {
-    serviceToPluginMap = services;
-    socket = io();
-    socket.on('init-telemetry', function () {
-        telemetry.init(socket);
-    });
-<<<<<<< HEAD
-
-=======
-    socket.on('exec', function (data) {
-        if (!data) {
-            throw 'Exec called on simulation host without exec info';
+    Object.defineProperty(module.exports, 'socket', {
+        get: function () {
+            return socket; // Will be undefined if called before initialize().
         }
-
-        var index = data.index;
-        if (typeof index !== 'number') {
-            throw 'Exec called on simulation host without an index specified';
-        }
-
-        var success = data.hasSuccess ? getSuccess(index) : null;
-        var failure = data.hasFail ? getFailure(index) : null;
-
-        var service = data.service;
-        if (!service) {
-            throw 'Exec called on simulation host without a service specified';
-        }
-
-        var action = data.action;
-        if (!action) {
-            throw 'Exec called on simulation host without an action specified';
-        }
-
-        console.log('Exec ' + service + '.' + action + ' (index: ' + index + ')');
-
-        var handler = pluginHandlers[service] && pluginHandlers[service][action];
-        var telemetryProps = { service: service, action: action };
-        if (!handler) {
-            telemetryProps.handled = 'none';
-            handler = pluginHandlers['*']['*'];
-            handler(success, failure, service, action, data.args);
-        } else {
-            telemetryProps.handled = 'sim-host';
-            handler(success, failure, data.args);
-        }
-
-        telemetry.sendClientTelemetry('exec', telemetryProps);
-    });
->>>>>>> 1b78e440
-    socket.on('refresh', function () {
-        document.location.reload(true);
     });
 
-<<<<<<< HEAD
-    socket.on('app-plugin-list', function (data) {
-        // TODO: process the list of plugins
-        socket.emit('start');
-    });
+    module.exports.initialize = function (pluginHandlers, services) {
+        serviceToPluginMap = services;
+        socket = io();
 
-    socket.once('init', function () {
-        socket.on('exec', function (data) {
-            var index;
+        socket.on('init-telemetry', function () {
+            telemetry.init(socket);
+        });
 
-            if (!data) {
-                throw 'Exec called on simulation host without exec info';
-            }
+        socket.on('refresh', function () {
+            document.location.reload(true);
+        });
 
-            index = data.index;
-            if (typeof index !== 'number') {
-                throw 'Exec called on simulation host without an index specified';
-            }
+        socket.on('app-plugin-list', function () {
+            // TODO: process the list of plugins
+            socket.emit('start');
+        });
 
+        socket.once('init', function () {
+            socket.on('exec', function (data) {
+                var index;
 
-            var success = data.hasSuccess ? getSuccess(index) : null;
+                if (!data) {
+                    throw 'Exec called on simulation host without exec info';
+                }
+
+                index = data.index;
+                if (typeof index !== 'number') {
+                    throw 'Exec called on simulation host without an index specified';
+                }
+
+                var success = data.hasSuccess ? getSuccess(index) : null;
             var failure = data.hasFail ? getFailure(index) : null;
             var service = data.service;
             if (!service) {
@@ -120,30 +79,24 @@
             console.log('Exec ' + service + '.' + action + ' (index: ' + index + ')');
 
             var handler = pluginHandlers[service] && pluginHandlers[service][action];
-            var telemetryProps = { plugin: serviceToPluginMap && serviceToPluginMap[service], service: service, action: action };
+            var telemetryProps = { service: service, action: action };
             if (!handler) {
-                socket.emit('telemetry', {event: 'exec', props: {handled: 'none', service: service, action: action}});
+                telemetryProps.handled = 'none';
                 handler = pluginHandlers['*']['*'];
                 handler(success, failure, service, action, data.args);
             } else {
-                socket.emit('telemetry', {event: 'exec', props: {handled: 'sim-host', service: service, action: action}});
+                telemetryProps.handled = 'sim-host';
                 handler(success, failure, data.args);
             }
 
             telemetry.sendClientTelemetry('exec', telemetryProps);
-
         });
     });
 
     socket.on('init', function () {
         socket.emit('ready');
     });
-};
 
-module.exports.notifyPluginsReady = function () {
-    socket.emit('register-simulation-host');
-};
-=======
     if (registerOnInitialize) {
         registerSimHost();
     }
@@ -151,7 +104,6 @@
 
 module.exports.notifyPluginsReady = function () {
     telemetry.registerPluginServices(serviceToPluginMap);
->>>>>>> 1b78e440
 
     if (socket) {
         registerSimHost();
